--- conflicted
+++ resolved
@@ -106,17 +106,10 @@
         } else {
             // All checkpoint actions are already reconciled and Remove actions in checkpoint files
             // only serve as tombstones for vacuum jobs. So no need to load them here.
-<<<<<<< HEAD
             get_log_schema().project_as_schema(&[ADD_NAME])?
         };
-        let mut visitor = AddRemoveVisitor::default();
+        let mut visitor = AddRemoveVisitor::new(selection_vector, is_log_batch);
         actions.extract(schema_to_use, &mut visitor)?;
-=======
-            vec![crate::actions::schemas::ADD_FIELD.clone()]
-        });
-        let mut visitor = AddRemoveVisitor::new(selection_vector, is_log_batch);
-        actions.extract(Arc::new(schema_to_use), &mut visitor)?;
->>>>>>> 2df263dc
 
         for remove in visitor.removes.into_iter() {
             let dv_id = remove.dv_unique_id();
